--- conflicted
+++ resolved
@@ -100,20 +100,8 @@
     <span class="description">
      A public github-hosted repo.
     </span>
-<<<<<<< HEAD
-   <a class="card" href="transformers/">
-    transformers
-    <span>
-    </span>
-    <span class="version">
-     3.0
-    </span>
-    <br/>
-    <span class="description">
-     A simulator for electrical components
-    </span>
-   </a>
-   <a class="card" href="hyalus/">
+    </a>
+    <a class="card" href="hyalus/">
     hyalus
     <span>
     </span>
@@ -124,30 +112,6 @@
     <span class="description">
      Software Testing Tool
     </span>
-=======
-    <a class="card" href="/transformers/">
-     transformers
-     <span>
-     </span>
-     <span class="version">
-      3.0
-     </span>
-     <br/>
-     <span class="description">
-      A simulator for electrical components
-     </span>
-    </a>
-    <a class="card" href="/hyalus/">
-     hyalus
-     <span>
-     </span>
-     <span class="version">
-      0.1.0-5
-     </span>
-     <br/>
-     <span class="description">
-      Software Testing Tool
-     </span>
     </a>
     <a class="card" href="mypackage/">
      mypackage
@@ -161,8 +125,6 @@
       testing
      </span>
     </a>
->>>>>>> 978bdd7d
-   </a>
   </div>
   <script>
    $(document).ready(function(){
